{
  "name": "trepan-ni",
  "version": "2.0.3",
  "description": "Trepan debugger for Node Inspect (and based on node inspect debugger)",
  "author": {
    "name": "Rocky Bernsetin",
    "email": "rb@dustyfeet.com"
  },
  "license": "MIT",
  "main": "lib/_inspect.js",
  "bin": "cli.js",
  "bugs": {
    "url": "https://github.com/rocky/trepan-ni/issues"
  },
  "dependencies": {
<<<<<<< HEAD
    "command-line-args": "^5.0.2",
=======
>>>>>>> a9ee6a27
    "consolehighlighter": "^0.1.5",
    "marked": "^0.3.17",
    "marked-terminal": "^1.6.1"
  },
  "devDependencies": {
    "eslint": "^3.19.0",
    "nlm": "^3.3.1",
    "tap": "^12.0.1"
  },
  "files": [
    "*.js",
    "lib"
  ],
  "homepage": "https://github.com/rocky/trepan-ni",
  "keywords": [
    "debugger",
    "gdb",
    "trepan"
  ],
  "nlm": {
    "license": {
      "files": [
        "lib"
      ]
    }
  },
  "publishConfig": {
    "registry": "https://registry.npmjs.org"
  },
  "repository": {
    "type": "git",
    "url": "git+ssh://git@github.com/rocky/trepan-ni"
  },
  "scripts": {
    "pretest": "eslint --rulesdir=tools/eslint-rules lib test",
    "test": "tap test",
    "posttest": "nlm verify"
  }
}<|MERGE_RESOLUTION|>--- conflicted
+++ resolved
@@ -13,10 +13,6 @@
     "url": "https://github.com/rocky/trepan-ni/issues"
   },
   "dependencies": {
-<<<<<<< HEAD
-    "command-line-args": "^5.0.2",
-=======
->>>>>>> a9ee6a27
     "consolehighlighter": "^0.1.5",
     "marked": "^0.3.17",
     "marked-terminal": "^1.6.1"
